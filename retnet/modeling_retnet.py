--- conflicted
+++ resolved
@@ -20,6 +20,7 @@
 try:
     import xformers.triton as xtriton
     import xformers.ops as xops
+
     SUPPORT_XFORMERS = True
 except ImportError:
     pass
@@ -27,6 +28,7 @@
 try:
     from apex.normalization import FusedLayerNorm
     from apex.normalization import FusedRMSNorm
+
     SUPPORT_APEX = True
 except ModuleNotFoundError:
     pass
@@ -67,8 +69,10 @@
 def build_layernorm(dim, eps=1e-6, elementwise_affine=True, use_rms_norm=True):
     use_xformer_norm = SUPPORT_XFORMERS
     if use_rms_norm and SUPPORT_XFORMERS:
-        logger.warning_once("xformers.ops.RMSNorm does not support training."
-                            " Using apex.normalization.FusedRMSNorm instead.")
+        logger.warning_once(
+            "xformers.ops.RMSNorm does not support training."
+            " Using apex.normalization.FusedRMSNorm instead."
+        )
         use_xformer_norm = False
 
     if use_rms_norm:
@@ -273,15 +277,9 @@
 
         self.out_proj = nn.Linear(self.value_dim, self.embed_dim, bias=use_bias)
 
-<<<<<<< HEAD
-        self.group_norm = build_layernorm(self.head_dim,
-                                          eps=config.layernorm_eps,
-                                          elementwise_affine=False)
-=======
-        self.group_norm = RMSNorm(
+        self.group_norm = build_layernorm(
             self.head_dim, eps=config.layernorm_eps, elementwise_affine=False
         )
->>>>>>> 40fd7585
         self.reset_parameters()
 
         if tensor_parallel:
@@ -538,9 +536,9 @@
         self.fc1 = nn.Linear(self.embed_dim, ffn_dim)
         self.fc2 = nn.Linear(ffn_dim, self.embed_dim)
         if subln:
-            self.ffn_layernorm = build_layernorm(ffn_dim,
-                                                 eps=layernorm_eps,
-                                                 use_rms_norm=use_rms_norm)
+            self.ffn_layernorm = build_layernorm(
+                ffn_dim, eps=layernorm_eps, use_rms_norm=use_rms_norm
+            )
         else:
             self.ffn_layernorm = None
 
@@ -635,13 +633,17 @@
 
         self.normalize_before = config.decoder_normalize_before
 
-        self.retention_layer_norm = build_layernorm(self.embed_dim, eps=config.layernorm_eps)
+        self.retention_layer_norm = build_layernorm(
+            self.embed_dim, eps=config.layernorm_eps
+        )
 
         self.ffn_dim = config.decoder_ffn_embed_dim
 
         self.ffn = self.build_ffn()
 
-        self.final_layer_norm = build_layernorm(self.embed_dim, eps=config.layernorm_eps)
+        self.final_layer_norm = build_layernorm(
+            self.embed_dim, eps=config.layernorm_eps
+        )
 
         if config.deepnorm:
             self.alpha = math.pow(2.0 * config.decoder_layers, 0.25)
@@ -820,7 +822,9 @@
         self.embed_tokens = embed_tokens
 
         if config.layernorm_embedding:
-            self.layernorm_embedding = build_layernorm(self.embed_dim, eps=config.layernorm_eps)
+            self.layernorm_embedding = build_layernorm(
+                self.embed_dim, eps=config.layernorm_eps
+            )
         else:
             self.layernorm_embedding = None
 
